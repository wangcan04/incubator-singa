--- conflicted
+++ resolved
@@ -35,47 +35,7 @@
     W0_specs = {'init': 'gaussian', 'mean': 0, 'std': 0.0001}
     W1_specs = {'init': 'gaussian', 'mean': 0, 'std': 0.01}
     W2_specs = {'init': 'gaussian', 'mean': 0, 'std': 0.01, 'decay_mult': 250}
-<<<<<<< HEAD
-    b_specs = {'init': 'constant', 'value': 0, 'lt_mult': 2}
-    net.add(
-        layer.Conv2D(
-            'conv1',
-            32,
-            5,
-            1,
-            W_specs=W0_specs.copy(),
-            b_specs=b_specs.copy(),
-            pad=2,
-            input_sample_shape=(
-                3,
-                32,
-                32,
-            )))
-    net.add(layer.MaxPooling2D('pool1', 3, 2, pad=1))
-    net.add(layer.Activation('relu1'))
-    net.add(layer.LRN(name='lrn1'))
-    net.add(
-        layer.Conv2D(
-            'conv2',
-            32,
-            5,
-            1,
-            W_specs=W1_specs.copy(),
-            b_specs=b_specs.copy(),
-         pad=2))
-    net.add(layer.Activation('relu2'))
-    net.add(layer.MaxPooling2D('pool2', 3, 2,  pad=1))
-    net.add(layer.LRN('lrn2'))
-    net.add(
-        layer.Conv2D(
-            'conv3',
-            64,
-            5,
-            1,
-            W_specs=W1_specs.copy(),
-            b_specs=b_specs.copy(),
-         pad=2))
-=======
+
     b_specs = {'init': 'constant', 'value': 0, 'lr_mult': 2, 'decay_mult': 0}
     net.add(layer.Conv2D('conv1', 32, 5, 1, W_specs=W0_specs.copy(), b_specs=b_specs.copy(), pad=2, input_sample_shape=(3,32,32,)))
     net.add(layer.MaxPooling2D('pool1', 3, 2, pad=1))
@@ -86,16 +46,10 @@
     net.add(layer.AvgPooling2D('pool2', 3, 2,  pad=1))
     net.add(layer.LRN('lrn2', size=3, alpha=5e-5))
     net.add(layer.Conv2D('conv3', 64, 5, 1, W_specs=W1_specs.copy(), b_specs=b_specs.copy(), pad=2))
->>>>>>> 6d4539ee
     net.add(layer.Activation('relu3'))
     net.add(layer.AvgPooling2D('pool3', 3, 2, pad=1))
     net.add(layer.Flatten('flat'))
-    net.add(
-        layer.Dense(
-            'dense',
-            10,
-            W_specs=W2_specs.copy(),
-         b_specs=b_specs.copy()))
+    net.add(layer.Dense( 'dense', 10, W_specs=W2_specs.copy(), b_specs=b_specs.copy()))
     for (p, specs) in zip(net.param_values(), net.param_specs()):
         filler = specs.filler
         if filler.type == 'gaussian':
