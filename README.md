Apache SINGA
=====

Distributed deep learning system

[Project Page](http://singa.incubator.apache.org)



Dependencies
=====

SINGA is developed and tested on Linux platforms with the following external libraries.

  * gflags version 2.1.1, use the default setting for namespace (i.e., gflags).

  * glog version 0.3.3.

  * gtest version 1.7.0.

  * google-protobuf version 2.6.0.

  * openblas version >= 0.2.10.

  * opencv version 2.4.9.

  * zeromq version >= 3.2

  * czmq version >= 3

Tips:
For libraries like openblas, opencv, older versions may also work, because we do not use any newly added features.


<<<<<<< HEAD

Building SINGA From Sources
=======
BUILDING SINGA FROM SOURCES
>>>>>>> 86977fb5
=====

Build steps
-----
The build system of SINGA is based on GNU autotools. To build singa, you need gcc version >= 4.8.
The common steps to build SINGA can be:

	1.Extract source files;
	2.Run configure script to generate makefiles;
	3.Build and install SINGA.

On Unix-like systems with GNU Make as build tool, these build steps can be summarized by the following sequence of commands executed in a shell.

	$ cd SINGA/FOLDER
	$ ./configure
	$ make
	$ make install

After executing above commands, SINGA library will be installed in the system default directory.
If you want to specify your own installation directory, use the following command instead.

	$ ./configure --prefix=/YOUR/OWN/FOLDER

The result of configure script will indicate you whether there exist dependency missings in your system.
If you do not install the dependencies, you can run the following commands.
To download the thirdparty dependencies:

	$ ./script/download.sh

After downloading, to install the thirdparty dependencies:

	$ cd thirdparty
	$ ./install-dependencies.sh MISSING_LIBRARY_NAME1 YOUR_INSTALL_PATH1 MISSING_LIBRARY_NAME2 YOUR_INSTALL_PATH2 ...

If you do not specify the installation path, the library will be installed in default folder.
For example, if you want to build zeromq library in system folder and gflags in /usr/local, just run:

	$ ./install-dependencies.sh zeromq gflags /usr/local

Another example can be to install all dependencies in /usr/local directory:

	$ ./install-dependencies.sh all /usr/local

Here is a table showing the first arguments:

	MISSING_LIBRARY_NAME	LIBRARIES
	cmake					cmake tools
	czmq*					czmq lib
	gflags					gflags lib
	glog					glog lib
	lmdb					lmdb lib
	OpenBLAS				OpenBLAS lib
	opencv					OpenCV
	protobuf				Google protobuf
	zeromq					zeromq lib

*: Since czmq depends on zeromq, the script offers you one more argument to indicate zeromq location.
The installation commands of czmq can be:

		$ ./install-dependencies.sh czmq  /usr/local /usr/local/zeromq

After the execution, czmq will be installed in /usr/local while zeromq is installed in /usr/local/zeromq.<|MERGE_RESOLUTION|>--- conflicted
+++ resolved
@@ -1,5 +1,4 @@
-Apache SINGA
-=====
+##Apache SINGA
 
 Distributed deep learning system
 
@@ -7,8 +6,7 @@
 
 
 
-Dependencies
-=====
+###Dependencies
 
 SINGA is developed and tested on Linux platforms with the following external libraries.
 
@@ -32,16 +30,8 @@
 For libraries like openblas, opencv, older versions may also work, because we do not use any newly added features.
 
 
-<<<<<<< HEAD
+###Building SINGA From Sources
 
-Building SINGA From Sources
-=======
-BUILDING SINGA FROM SOURCES
->>>>>>> 86977fb5
-=====
-
-Build steps
------
 The build system of SINGA is based on GNU autotools. To build singa, you need gcc version >= 4.8.
 The common steps to build SINGA can be:
 
@@ -99,4 +89,6 @@
 
 		$ ./install-dependencies.sh czmq  /usr/local /usr/local/zeromq
 
-After the execution, czmq will be installed in /usr/local while zeromq is installed in /usr/local/zeromq.+After the execution, czmq will be installed in /usr/local while zeromq is installed in /usr/local/zeromq.
+
+### FAQ